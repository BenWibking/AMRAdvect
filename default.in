# *****************************************************************
# Problem size and geometry
# *****************************************************************
geometry.prob_lo     =  0.0  0.0  0.0 
geometry.prob_hi     =  1.0  1.0  1.0
geometry.is_periodic =  1    1    1

# *****************************************************************
# VERBOSITY
# *****************************************************************
amr.v              = 0       # verbosity in Amr

# *****************************************************************
# Resolution and refinement
# *****************************************************************
<<<<<<< HEAD
amr.n_cell          = 128 128 8
amr.max_level       = 2     # number of levels = max_level + 1

## grid_eff = 1 forces refinement to respect symmetries of the tagged cells
amr.blocking_factor = 8     # grid size must be divisible by this
=======
amr.n_cell          = 32 32 8
amr.max_level       = 2     # number of levels = max_level + 1

## grid_eff = 1 forces refinement to respect symmetries of the tagged cells
amr.blocking_factor = 1     # grid size must be divisible by this
>>>>>>> 15bb0be2
amr.n_error_buf     = 1     # minimum 1 cell buffer around tagged cells
amr.grid_eff        = 1.0   # no untagged cells in a grid

do_reflux = 1
do_subcycle = 1<|MERGE_RESOLUTION|>--- conflicted
+++ resolved
@@ -13,19 +13,10 @@
 # *****************************************************************
 # Resolution and refinement
 # *****************************************************************
-<<<<<<< HEAD
 amr.n_cell          = 128 128 8
 amr.max_level       = 2     # number of levels = max_level + 1
-
 ## grid_eff = 1 forces refinement to respect symmetries of the tagged cells
 amr.blocking_factor = 8     # grid size must be divisible by this
-=======
-amr.n_cell          = 32 32 8
-amr.max_level       = 2     # number of levels = max_level + 1
-
-## grid_eff = 1 forces refinement to respect symmetries of the tagged cells
-amr.blocking_factor = 1     # grid size must be divisible by this
->>>>>>> 15bb0be2
 amr.n_error_buf     = 1     # minimum 1 cell buffer around tagged cells
 amr.grid_eff        = 1.0   # no untagged cells in a grid
 
